--- conflicted
+++ resolved
@@ -56,11 +56,8 @@
   players: LobbyPlayer[];
   status: 'waiting' | 'playing' | 'finished';
   createdAt: number;
-<<<<<<< HEAD
   gameConfig?: GameConfig;
-=======
   visible?: boolean;
->>>>>>> ced3dd50
 }
 
 export interface LobbyPlayer {
