<<<<<<< HEAD
import React, { useState } from 'react';
import { Box, IconButton, Paper, Grid } from '@mui/material';
import { GameState, TerrainType } from '../models';
import ArrowUpwardIcon from '@mui/icons-material/ArrowUpward';
import ArrowDownwardIcon from '@mui/icons-material/ArrowDownward';
import ArrowBackIcon from '@mui/icons-material/ArrowBack';
import ArrowForwardIcon from '@mui/icons-material/ArrowForward';
import { moveUnit } from '../api';
=======
import React from 'react';
import { Box } from '@mui/material';
import { GameState, TerrainType, Unit } from '../models';
>>>>>>> 24023777

interface GameBoardProps {
  gameState: GameState;
}

interface UnitAtPosition {
  name: string;
  color: string;
}

export const GameBoard: React.FC<GameBoardProps> = ({ gameState }) => {
<<<<<<< HEAD
  const { mapGrid, units, coinPositions } = gameState;
  const [selectedUnit, setSelectedUnit] = useState<string | null>(null);
=======
  const { mapGrid, units, players, coinPositions } = gameState;
>>>>>>> 24023777
  
  // Calculate grid dimensions
  const gridHeight = mapGrid.length;
  const gridWidth = gridHeight > 0 ? mapGrid[0].length : 0;
  
  const isUnitAtPosition = (x: number, y: number): UnitAtPosition | null => {
    for (const unitKey in units) {
      const unit = units[unitKey];
      if (unit.position.x === x && unit.position.y === y) {
        const playerColor = players[unit.player_id]?.color || '#F44336'; // Default to red
        return {
          name: unit.name,
          color: playerColor
        };
      }
    }
    return null;
  };
  
  const isCoinAtPosition = (x: number, y: number): boolean => {
    return coinPositions.some(pos => pos.x === x && pos.y === y);
  };

  const handleCellClick = (x: number, y: number) => {
    const clickedUnit = isUnitAtPosition(x, y);
    if (clickedUnit) {
      setSelectedUnit(clickedUnit);
    }
  };

  const handleMoveUnit = async (direction: 'up' | 'down' | 'left' | 'right') => {
    if (selectedUnit) {
      await moveUnit(selectedUnit, direction);
    }
  };

  // Get color for terrain
  const getTerrainColor = (cell: TerrainType) => {
    return cell === TerrainType.WATER ? '#0077BE' : '#8BC34A';
  };
  
  // Create a reversed copy of the map grid to display rows from bottom to top
  const reversedMapGrid = [...mapGrid].reverse();
  
  return (
    <Box sx={{ display: 'flex', flexDirection: 'column', alignItems: 'center', gap: 2 }}>
      <Box
        data-testid="game-grid"
        sx={{
          display: 'grid',
          gridTemplateColumns: `repeat(${gridWidth}, 30px)`,
          gridTemplateRows: `repeat(${gridHeight}, 30px)`,
          gap: '2px',
          backgroundColor: '#ccc',
          padding: '2px',
          border: '1px solid #999',
        }}
      >
<<<<<<< HEAD
        {reversedMapGrid.map((row, reversedY) => {
          // Calculate the actual y position in the original grid
          const y = gridHeight - reversedY - 1;
          
          return (
            // Use React Fragment as a container for each row to maintain grid structure
            <React.Fragment key={`row-${y}`}>
              {row.map((cell, x) => {
                const unitName = isUnitAtPosition(x, y);
                const hasCoin = isCoinAtPosition(x, y);
                const isSelected = unitName && unitName === selectedUnit;
                const isWater = cell === TerrainType.WATER;
                
                // Determine the background color with priority: unit > coin > terrain
                let backgroundColor;
                if (unitName) {
                  backgroundColor = '#F44336'; // Red for units
                } else if (hasCoin) {
                  backgroundColor = '#FFC107'; // Yellow for coins
                } else {
                  backgroundColor = getTerrainColor(cell);
                }
                
                return (
                  <Box
                    key={`${x}-${y}`}
                    data-testid={`grid-cell-${x}-${y}`}
                    data-cell-type={unitName ? 'unit' : (hasCoin ? 'coin' : (isWater ? 'water' : 'land'))}
                    onClick={() => handleCellClick(x, y)}
                    sx={{
                      width: '100%',
                      height: '100%',
                      display: 'flex',
                      alignItems: 'center',
                      justifyContent: 'center',
                      backgroundColor,
                      ...(isSelected && { 
                        border: '2px solid yellow',
                        boxSizing: 'border-box'
                      }),
                      fontWeight: 'bold',
                      color: unitName ? '#fff' : (hasCoin ? '#000' : undefined),
                      cursor: unitName ? 'pointer' : 'default',
                      // For water, add wave pattern
                      ...(isWater && !unitName && !hasCoin && {
                        backgroundImage: 'linear-gradient(45deg, rgba(255,255,255,0.2) 25%, transparent 25%, transparent 50%, rgba(255,255,255,0.2) 50%, rgba(255,255,255,0.2) 75%, transparent 75%, transparent)',
                        backgroundSize: '10px 10px'
                      })
                    }}
                  >
                    {unitName || (hasCoin ? 'c' : '')}
                  </Box>
                );
              })}
            </React.Fragment>
          );
        })}
=======
        {mapGrid.map((row, y) => (
          // Use React Fragment as a container for each row to maintain grid structure
          <React.Fragment key={`row-${y}`}>
            {row.map((cell, x) => {
              const unitAtPos = isUnitAtPosition(x, y);
              const hasCoin = isCoinAtPosition(x, y);
              
              return (
                <Box
                  key={`${x}-${y}`}
                  data-testid={`grid-cell-${x}-${y}`}
                  data-cell-type={unitAtPos ? 'unit' : (hasCoin ? 'coin' : 'terrain')}
                  sx={{
                    width: '100%',
                    height: '100%',
                    display: 'flex',
                    alignItems: 'center',
                    justifyContent: 'center',
                    backgroundColor: cell === TerrainType.LAND ? '#8BC34A' : '#2196F3',
                    ...(unitAtPos && { backgroundColor: unitAtPos.color }),
                    ...(hasCoin && { backgroundColor: '#FFC107' }),
                    fontWeight: 'bold',
                    color: unitAtPos ? '#fff' : (hasCoin ? '#000' : undefined),
                  }}
                >
                  {unitAtPos ? unitAtPos.name : (hasCoin ? 'c' : '')}
                </Box>
              );
            })}
          </React.Fragment>
        ))}
>>>>>>> 24023777
      </Box>

      {/* D-pad control */}
      <Paper elevation={3} sx={{ p: 2, width: 'fit-content' }}>
        <Grid container direction="column" alignItems="center" spacing={1}>
          <Grid item>
            <IconButton 
              color="primary" 
              onClick={() => handleMoveUnit('up')}
              disabled={!selectedUnit}
            >
              <ArrowUpwardIcon />
            </IconButton>
          </Grid>
          <Grid item container justifyContent="center" spacing={1}>
            <Grid item>
              <IconButton 
                color="primary" 
                onClick={() => handleMoveUnit('left')}
                disabled={!selectedUnit}
              >
                <ArrowBackIcon />
              </IconButton>
            </Grid>
            <Grid item>
              <IconButton 
                color="primary" 
                onClick={() => handleMoveUnit('down')}
                disabled={!selectedUnit}
              >
                <ArrowDownwardIcon />
              </IconButton>
            </Grid>
            <Grid item>
              <IconButton 
                color="primary" 
                onClick={() => handleMoveUnit('right')}
                disabled={!selectedUnit}
              >
                <ArrowForwardIcon />
              </IconButton>
            </Grid>
          </Grid>
        </Grid>
      </Paper>
    </Box>
  );
};<|MERGE_RESOLUTION|>--- conflicted
+++ resolved
@@ -1,4 +1,3 @@
-<<<<<<< HEAD
 import React, { useState } from 'react';
 import { Box, IconButton, Paper, Grid } from '@mui/material';
 import { GameState, TerrainType } from '../models';
@@ -7,11 +6,6 @@
 import ArrowBackIcon from '@mui/icons-material/ArrowBack';
 import ArrowForwardIcon from '@mui/icons-material/ArrowForward';
 import { moveUnit } from '../api';
-=======
-import React from 'react';
-import { Box } from '@mui/material';
-import { GameState, TerrainType, Unit } from '../models';
->>>>>>> 24023777
 
 interface GameBoardProps {
   gameState: GameState;
@@ -23,12 +17,8 @@
 }
 
 export const GameBoard: React.FC<GameBoardProps> = ({ gameState }) => {
-<<<<<<< HEAD
-  const { mapGrid, units, coinPositions } = gameState;
+  const { mapGrid, units, players, coinPositions } = gameState;
   const [selectedUnit, setSelectedUnit] = useState<string | null>(null);
-=======
-  const { mapGrid, units, players, coinPositions } = gameState;
->>>>>>> 24023777
   
   // Calculate grid dimensions
   const gridHeight = mapGrid.length;
@@ -38,7 +28,7 @@
     for (const unitKey in units) {
       const unit = units[unitKey];
       if (unit.position.x === x && unit.position.y === y) {
-        const playerColor = players[unit.player_id]?.color || '#F44336'; // Default to red
+        const playerColor = players?.[unit.player_id]?.color || '#F44336'; // Default to red
         return {
           name: unit.name,
           color: playerColor
@@ -55,7 +45,7 @@
   const handleCellClick = (x: number, y: number) => {
     const clickedUnit = isUnitAtPosition(x, y);
     if (clickedUnit) {
-      setSelectedUnit(clickedUnit);
+      setSelectedUnit(clickedUnit.name);
     }
   };
 
@@ -87,7 +77,6 @@
           border: '1px solid #999',
         }}
       >
-<<<<<<< HEAD
         {reversedMapGrid.map((row, reversedY) => {
           // Calculate the actual y position in the original grid
           const y = gridHeight - reversedY - 1;
@@ -96,15 +85,15 @@
             // Use React Fragment as a container for each row to maintain grid structure
             <React.Fragment key={`row-${y}`}>
               {row.map((cell, x) => {
-                const unitName = isUnitAtPosition(x, y);
+                const unitAtPos = isUnitAtPosition(x, y);
                 const hasCoin = isCoinAtPosition(x, y);
-                const isSelected = unitName && unitName === selectedUnit;
+                const isSelected = unitAtPos && unitAtPos.name === selectedUnit;
                 const isWater = cell === TerrainType.WATER;
                 
                 // Determine the background color with priority: unit > coin > terrain
                 let backgroundColor;
-                if (unitName) {
-                  backgroundColor = '#F44336'; // Red for units
+                if (unitAtPos) {
+                  backgroundColor = unitAtPos.color; // Use player's color for unit
                 } else if (hasCoin) {
                   backgroundColor = '#FFC107'; // Yellow for coins
                 } else {
@@ -115,7 +104,7 @@
                   <Box
                     key={`${x}-${y}`}
                     data-testid={`grid-cell-${x}-${y}`}
-                    data-cell-type={unitName ? 'unit' : (hasCoin ? 'coin' : (isWater ? 'water' : 'land'))}
+                    data-cell-type={unitAtPos ? 'unit' : (hasCoin ? 'coin' : (isWater ? 'water' : 'land'))}
                     onClick={() => handleCellClick(x, y)}
                     sx={{
                       width: '100%',
@@ -129,55 +118,22 @@
                         boxSizing: 'border-box'
                       }),
                       fontWeight: 'bold',
-                      color: unitName ? '#fff' : (hasCoin ? '#000' : undefined),
-                      cursor: unitName ? 'pointer' : 'default',
+                      color: unitAtPos ? '#fff' : (hasCoin ? '#000' : undefined),
+                      cursor: unitAtPos ? 'pointer' : 'default',
                       // For water, add wave pattern
-                      ...(isWater && !unitName && !hasCoin && {
+                      ...(isWater && !unitAtPos && !hasCoin && {
                         backgroundImage: 'linear-gradient(45deg, rgba(255,255,255,0.2) 25%, transparent 25%, transparent 50%, rgba(255,255,255,0.2) 50%, rgba(255,255,255,0.2) 75%, transparent 75%, transparent)',
                         backgroundSize: '10px 10px'
                       })
                     }}
                   >
-                    {unitName || (hasCoin ? 'c' : '')}
+                    {unitAtPos ? unitAtPos.name : (hasCoin ? 'c' : '')}
                   </Box>
                 );
               })}
             </React.Fragment>
           );
         })}
-=======
-        {mapGrid.map((row, y) => (
-          // Use React Fragment as a container for each row to maintain grid structure
-          <React.Fragment key={`row-${y}`}>
-            {row.map((cell, x) => {
-              const unitAtPos = isUnitAtPosition(x, y);
-              const hasCoin = isCoinAtPosition(x, y);
-              
-              return (
-                <Box
-                  key={`${x}-${y}`}
-                  data-testid={`grid-cell-${x}-${y}`}
-                  data-cell-type={unitAtPos ? 'unit' : (hasCoin ? 'coin' : 'terrain')}
-                  sx={{
-                    width: '100%',
-                    height: '100%',
-                    display: 'flex',
-                    alignItems: 'center',
-                    justifyContent: 'center',
-                    backgroundColor: cell === TerrainType.LAND ? '#8BC34A' : '#2196F3',
-                    ...(unitAtPos && { backgroundColor: unitAtPos.color }),
-                    ...(hasCoin && { backgroundColor: '#FFC107' }),
-                    fontWeight: 'bold',
-                    color: unitAtPos ? '#fff' : (hasCoin ? '#000' : undefined),
-                  }}
-                >
-                  {unitAtPos ? unitAtPos.name : (hasCoin ? 'c' : '')}
-                </Box>
-              );
-            })}
-          </React.Fragment>
-        ))}
->>>>>>> 24023777
       </Box>
 
       {/* D-pad control */}
