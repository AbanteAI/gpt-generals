import { GameState, TerrainType, Position, Unit, ChatMessage, ChatHistory } from './models';

<<<<<<< HEAD
// Default WebSocket server URL
const DEFAULT_WS_URL = 'ws://localhost:8765';

// Class to manage WebSocket connection and game state
export class GameClient {
  private ws: WebSocket | null = null;
  private gameState: GameState | null = null;
  private listeners: ((gameState: GameState) => void)[] = [];
  private connectionListeners: ((connected: boolean) => void)[] = [];
  private isConnected: boolean = false;
  private reconnectTimer: number | null = null;

  // Get the current game state
  public getCurrentGameState(): GameState | null {
    return this.gameState;
  }

  // Subscribe to game state changes
  public subscribeToGameState(callback: (gameState: GameState) => void): () => void {
    this.listeners.push(callback);
    
    // If we already have game state, call the callback immediately
    if (this.gameState) {
      callback(this.gameState);
=======
// Constants
const API_URL = 'http://localhost:8000'; // API base URL (should be updated for production)

// Function to get game state
export async function getGameState(): Promise<GameState> {
  try {
    const response = await fetch(`${API_URL}/state`);
    if (!response.ok) {
      throw new Error('Failed to fetch game state');
    }
    return await response.json();
  } catch (error) {
    console.error('Error fetching game state:', error);
    // Fallback to mock data if API is unavailable
    return getMockGameState();
  }
}

// Function to get chat history
export async function getChatHistory(): Promise<ChatHistory> {
  try {
    const response = await fetch(`${API_URL}/chat/history`);
    if (!response.ok) {
      throw new Error('Failed to fetch chat history');
    }
    return await response.json();
  } catch (error) {
    console.error('Error fetching chat history:', error);
    // Fallback to empty chat history if API is unavailable
    return { messages: [] };
  }
}

// Function to send a chat message
export async function sendChatMessage(
  sender: string,
  content: string,
  senderType: 'player' | 'system' | 'unit' = 'player'
): Promise<boolean> {
  try {
    const response = await fetch(`${API_URL}/chat/message`, {
      method: 'POST',
      headers: {
        'Content-Type': 'application/json',
      },
      body: JSON.stringify({
        sender,
        content,
        sender_type: senderType,
      }),
    });
    
    return response.ok;
  } catch (error) {
    console.error('Error sending chat message:', error);
    return false;
  }
}

// Function to move a unit
export async function moveUnit(unitName: string, direction: 'up' | 'down' | 'left' | 'right'): Promise<boolean> {
  try {
    const response = await fetch(`${API_URL}/move`, {
      method: 'POST',
      headers: {
        'Content-Type': 'application/json',
      },
      body: JSON.stringify({
        unit_name: unitName,
        direction,
      }),
    });
    
    return response.ok;
  } catch (error) {
    console.error('Error moving unit:', error);
    return false;
  }
}

// Mock function to get game state (fallback)
function getMockGameState(): GameState {
  // Generate a mock game state
  const width = 10;
  const height = 10;
  
  // Create a random map with land and water
  const mapGrid: TerrainType[][] = [];
  for (let y = 0; y < height; y++) {
    const row: TerrainType[] = [];
    for (let x = 0; x < width; x++) {
      // 20% chance of water
      row.push(Math.random() < 0.2 ? TerrainType.WATER : TerrainType.LAND);
>>>>>>> 5c009a55
    }
    
    // Return unsubscribe function
    return () => {
      this.listeners = this.listeners.filter(cb => cb !== callback);
    };
  }

  // Subscribe to connection state changes
  public subscribeToConnectionState(callback: (connected: boolean) => void): () => void {
    this.connectionListeners.push(callback);
    
    // Call with current state immediately
    callback(this.isConnected);
    
    // Return unsubscribe function
    return () => {
      this.connectionListeners = this.connectionListeners.filter(cb => cb !== callback);
    };
  }
  
<<<<<<< HEAD
  // Public method to check if connection is active
  public isConnectionActive(): boolean {
    return this.isConnected;
  }

  // Connect to WebSocket server
  public connect(url: string = DEFAULT_WS_URL): void {
    // Don't try to connect if already connected
    if (this.ws && (this.ws.readyState === WebSocket.OPEN || this.ws.readyState === WebSocket.CONNECTING)) {
      return;
    }
    
    // Clear any pending reconnect timer
    if (this.reconnectTimer !== null) {
      window.clearTimeout(this.reconnectTimer);
      this.reconnectTimer = null;
    }

    // Create new WebSocket connection
    this.ws = new WebSocket(url);
    
    // Set up event handlers
    this.ws.onopen = this.handleOpen.bind(this);
    this.ws.onmessage = this.handleMessage.bind(this);
    this.ws.onclose = this.handleClose.bind(this);
    this.ws.onerror = this.handleError.bind(this);
  }

  // Request the current game state from the server
  public requestGameState(): void {
    if (!this.ws || this.ws.readyState !== WebSocket.OPEN) {
      console.error('Cannot request game state: WebSocket is not connected');
      return;
    }
    
    const message = {
      command: 'get_state'
    };
    
    this.ws.send(JSON.stringify(message));
  }

  // Handle WebSocket open event
  private handleOpen(): void {
    console.log('WebSocket connection established');
    this.isConnected = true;
    
    // Notify connection listeners
    this.connectionListeners.forEach(listener => listener(true));
    
    // Request initial game state
    this.requestGameState();
  }

  // Handle WebSocket messages
  private handleMessage(event: MessageEvent): void {
    try {
      const data = JSON.parse(event.data);
      
      // Check if it's a game state message
      if (data.type === 'game_state') {
        // Convert terrain types from strings to enum values
        const mapGrid = data.map_grid.map((row: string[]) => 
          row.map((cell: string) => cell === 'WATER' ? TerrainType.WATER : TerrainType.LAND)
        );
        
        // Convert unit positions to the expected format
        const units: Record<string, Unit> = {};
        Object.entries(data.units).forEach(([key, value]: [string, any]) => {
          units[key] = {
            name: value.name,
            position: { x: value.position[0], y: value.position[1] }
          };
        });
        
        // Convert coin positions to the expected format
        const coinPositions: Position[] = data.coin_positions.map(
          (pos: [number, number]) => ({ x: pos[0], y: pos[1] })
        );
        
        // Create new game state
        this.gameState = {
          mapGrid,
          units,
          coinPositions,
          turn: data.current_turn
        };
        
        // Notify all listeners with the non-null game state
        if (this.gameState) {
          this.listeners.forEach(listener => listener(this.gameState));
        }
      } else if (data.type === 'error') {
        console.error('Server error:', data.message);
      }
    } catch (error) {
      console.error('Error parsing WebSocket message:', error);
    }
  }

  // Handle WebSocket close event
  private handleClose(event: CloseEvent): void {
    console.log(`WebSocket connection closed: ${event.code} ${event.reason}`);
    this.isConnected = false;
    this.ws = null;
    
    // Notify connection listeners
    this.connectionListeners.forEach(listener => listener(false));
    
    // Schedule reconnect
    this.scheduleReconnect();
  }

  // Handle WebSocket error event
  private handleError(event: Event): void {
    console.error('WebSocket error:', event);
    // The WebSocket will also trigger onclose after an error, so we handle reconnection there
  }

  // Schedule a reconnection attempt
  private scheduleReconnect(): void {
    if (this.reconnectTimer === null) {
      console.log('Scheduling reconnect in 3 seconds...');
      this.reconnectTimer = window.setTimeout(() => {
        this.reconnectTimer = null;
        this.connect();
      }, 3000);
    }
  }
}

// Create a singleton instance
export const gameClient = new GameClient();

// Connect immediately
gameClient.connect();

// Helper function for components that just want the current game state
export async function getGameState(): Promise<GameState> {
  return new Promise((resolve) => {
    const currentState = gameClient.getCurrentGameState();
    if (currentState) {
      // If we already have state, resolve immediately
      resolve(currentState);
    } else {
      // Otherwise subscribe and wait for the first update
      const unsubscribe = gameClient.subscribeToGameState((state) => {
        unsubscribe();
        resolve(state);
      });
      
      // Ensure we're connected and request state
      if (!gameClient.isConnectionActive()) {
        gameClient.connect();
      } else {
        gameClient.requestGameState();
      }
    }
  });
=======
  // Create mock units
  const units: Record<string, Unit> = {
    'A': { name: 'A', position: { x: 1, y: 1 } },
    'B': { name: 'B', position: { x: 8, y: 8 } }
  };
  
  // Create mock coins
  const coinPositions: Position[] = [
    { x: 3, y: 3 },
    { x: 5, y: 7 },
    { x: 7, y: 2 }
  ];
  
  // Create mock game state
  return {
    mapGrid,
    units,
    coinPositions,
    turn: Math.floor(Math.random() * 10) // Random turn number
  };
}

// Mock function to get chat history (for testing)
export function getMockChatHistory(): ChatHistory {
  return {
    messages: [
      {
        sender: 'System',
        content: 'Welcome to GPT Generals!',
        timestamp: Date.now() - 60000,
        senderType: 'system'
      },
      {
        sender: 'Player1',
        content: 'Hello everyone!',
        timestamp: Date.now() - 45000,
        senderType: 'player'
      },
      {
        sender: 'Unit A',
        content: 'I\'m heading to the coin at (3,3)',
        timestamp: Date.now() - 30000,
        senderType: 'unit'
      }
    ]
  };
>>>>>>> 5c009a55
}<|MERGE_RESOLUTION|>--- conflicted
+++ resolved
@@ -1,6 +1,5 @@
 import { GameState, TerrainType, Position, Unit, ChatMessage, ChatHistory } from './models';
 
-<<<<<<< HEAD
 // Default WebSocket server URL
 const DEFAULT_WS_URL = 'ws://localhost:8765';
 
@@ -8,7 +7,9 @@
 export class GameClient {
   private ws: WebSocket | null = null;
   private gameState: GameState | null = null;
-  private listeners: ((gameState: GameState) => void)[] = [];
+  private chatHistory: ChatHistory = { messages: [] };
+  private gameStateListeners: ((gameState: GameState) => void)[] = [];
+  private chatHistoryListeners: ((chatHistory: ChatHistory) => void)[] = [];
   private connectionListeners: ((connected: boolean) => void)[] = [];
   private isConnected: boolean = false;
   private reconnectTimer: number | null = null;
@@ -18,113 +19,36 @@
     return this.gameState;
   }
 
+  // Get the current chat history
+  public getCurrentChatHistory(): ChatHistory {
+    return this.chatHistory;
+  }
+
   // Subscribe to game state changes
   public subscribeToGameState(callback: (gameState: GameState) => void): () => void {
-    this.listeners.push(callback);
+    this.gameStateListeners.push(callback);
     
     // If we already have game state, call the callback immediately
     if (this.gameState) {
       callback(this.gameState);
-=======
-// Constants
-const API_URL = 'http://localhost:8000'; // API base URL (should be updated for production)
-
-// Function to get game state
-export async function getGameState(): Promise<GameState> {
-  try {
-    const response = await fetch(`${API_URL}/state`);
-    if (!response.ok) {
-      throw new Error('Failed to fetch game state');
-    }
-    return await response.json();
-  } catch (error) {
-    console.error('Error fetching game state:', error);
-    // Fallback to mock data if API is unavailable
-    return getMockGameState();
-  }
-}
-
-// Function to get chat history
-export async function getChatHistory(): Promise<ChatHistory> {
-  try {
-    const response = await fetch(`${API_URL}/chat/history`);
-    if (!response.ok) {
-      throw new Error('Failed to fetch chat history');
-    }
-    return await response.json();
-  } catch (error) {
-    console.error('Error fetching chat history:', error);
-    // Fallback to empty chat history if API is unavailable
-    return { messages: [] };
-  }
-}
-
-// Function to send a chat message
-export async function sendChatMessage(
-  sender: string,
-  content: string,
-  senderType: 'player' | 'system' | 'unit' = 'player'
-): Promise<boolean> {
-  try {
-    const response = await fetch(`${API_URL}/chat/message`, {
-      method: 'POST',
-      headers: {
-        'Content-Type': 'application/json',
-      },
-      body: JSON.stringify({
-        sender,
-        content,
-        sender_type: senderType,
-      }),
-    });
-    
-    return response.ok;
-  } catch (error) {
-    console.error('Error sending chat message:', error);
-    return false;
-  }
-}
-
-// Function to move a unit
-export async function moveUnit(unitName: string, direction: 'up' | 'down' | 'left' | 'right'): Promise<boolean> {
-  try {
-    const response = await fetch(`${API_URL}/move`, {
-      method: 'POST',
-      headers: {
-        'Content-Type': 'application/json',
-      },
-      body: JSON.stringify({
-        unit_name: unitName,
-        direction,
-      }),
-    });
-    
-    return response.ok;
-  } catch (error) {
-    console.error('Error moving unit:', error);
-    return false;
-  }
-}
-
-// Mock function to get game state (fallback)
-function getMockGameState(): GameState {
-  // Generate a mock game state
-  const width = 10;
-  const height = 10;
-  
-  // Create a random map with land and water
-  const mapGrid: TerrainType[][] = [];
-  for (let y = 0; y < height; y++) {
-    const row: TerrainType[] = [];
-    for (let x = 0; x < width; x++) {
-      // 20% chance of water
-      row.push(Math.random() < 0.2 ? TerrainType.WATER : TerrainType.LAND);
->>>>>>> 5c009a55
     }
     
     // Return unsubscribe function
     return () => {
-      this.listeners = this.listeners.filter(cb => cb !== callback);
+      this.gameStateListeners = this.gameStateListeners.filter(cb => cb !== callback);
+    };
+  }
+
+  // Subscribe to chat history changes
+  public subscribeToChatHistory(callback: (chatHistory: ChatHistory) => void): () => void {
+    this.chatHistoryListeners.push(callback);
+    
+    // Call with current chat history immediately
+    callback(this.chatHistory);
+    
+    // Return unsubscribe function
+    return () => {
+      this.chatHistoryListeners = this.chatHistoryListeners.filter(cb => cb !== callback);
     };
   }
 
@@ -141,7 +65,6 @@
     };
   }
   
-<<<<<<< HEAD
   // Public method to check if connection is active
   public isConnectionActive(): boolean {
     return this.isConnected;
@@ -184,6 +107,78 @@
     this.ws.send(JSON.stringify(message));
   }
 
+  // Send a chat message
+  public sendChatMessage(
+    sender: string,
+    content: string,
+    senderType: 'player' | 'system' | 'unit' = 'player'
+  ): Promise<boolean> {
+    return new Promise((resolve) => {
+      if (!this.ws || this.ws.readyState !== WebSocket.OPEN) {
+        console.error('Cannot send chat message: WebSocket is not connected');
+        resolve(false);
+        return;
+      }
+      
+      const message = {
+        command: 'chat',
+        sender,
+        content,
+        sender_type: senderType
+      };
+      
+      try {
+        this.ws.send(JSON.stringify(message));
+        
+        // Add message to local chat history immediately for responsiveness
+        // The server will broadcast this message back to all clients including us
+        const newMessage: ChatMessage = {
+          sender,
+          content,
+          timestamp: Date.now(),
+          senderType
+        };
+        
+        this.chatHistory = {
+          messages: [...this.chatHistory.messages, newMessage]
+        };
+        
+        // Notify listeners
+        this.chatHistoryListeners.forEach(listener => listener(this.chatHistory));
+        
+        resolve(true);
+      } catch (error) {
+        console.error('Error sending chat message:', error);
+        resolve(false);
+      }
+    });
+  }
+
+  // Move a unit
+  public moveUnit(unitName: string, direction: 'up' | 'down' | 'left' | 'right'): Promise<boolean> {
+    return new Promise((resolve) => {
+      if (!this.ws || this.ws.readyState !== WebSocket.OPEN) {
+        console.error('Cannot move unit: WebSocket is not connected');
+        resolve(false);
+        return;
+      }
+      
+      const message = {
+        command: 'move',
+        unit_name: unitName,
+        direction
+      };
+      
+      try {
+        this.ws.send(JSON.stringify(message));
+        resolve(true);
+      } catch (error) {
+        console.error('Error moving unit:', error);
+        resolve(false);
+      }
+    });
+  }
+
   // Handle WebSocket open event
   private handleOpen(): void {
     console.log('WebSocket connection established');
@@ -201,45 +196,70 @@
     try {
       const data = JSON.parse(event.data);
       
-      // Check if it's a game state message
+      // Handle different message types
       if (data.type === 'game_state') {
-        // Convert terrain types from strings to enum values
-        const mapGrid = data.map_grid.map((row: string[]) => 
-          row.map((cell: string) => cell === 'WATER' ? TerrainType.WATER : TerrainType.LAND)
-        );
-        
-        // Convert unit positions to the expected format
-        const units: Record<string, Unit> = {};
-        Object.entries(data.units).forEach(([key, value]: [string, any]) => {
-          units[key] = {
-            name: value.name,
-            position: { x: value.position[0], y: value.position[1] }
-          };
-        });
-        
-        // Convert coin positions to the expected format
-        const coinPositions: Position[] = data.coin_positions.map(
-          (pos: [number, number]) => ({ x: pos[0], y: pos[1] })
-        );
-        
-        // Create new game state
-        this.gameState = {
-          mapGrid,
-          units,
-          coinPositions,
-          turn: data.current_turn
-        };
-        
-        // Notify all listeners with the non-null game state
-        if (this.gameState) {
-          this.listeners.forEach(listener => listener(this.gameState));
-        }
+        this.handleGameStateMessage(data);
+      } else if (data.type === 'chat_message') {
+        this.handleChatMessage(data);
       } else if (data.type === 'error') {
         console.error('Server error:', data.message);
       }
     } catch (error) {
       console.error('Error parsing WebSocket message:', error);
     }
+  }
+
+  // Handle game state messages
+  private handleGameStateMessage(data: any): void {
+    // Convert terrain types from strings to enum values
+    const mapGrid = data.map_grid.map((row: string[]) => 
+      row.map((cell: string) => cell === 'WATER' ? TerrainType.WATER : TerrainType.LAND)
+    );
+    
+    // Convert unit positions to the expected format
+    const units: Record<string, Unit> = {};
+    Object.entries(data.units).forEach(([key, value]: [string, any]) => {
+      units[key] = {
+        name: value.name,
+        position: { x: value.position[0], y: value.position[1] }
+      };
+    });
+    
+    // Convert coin positions to the expected format
+    const coinPositions: Position[] = data.coin_positions.map(
+      (pos: [number, number]) => ({ x: pos[0], y: pos[1] })
+    );
+    
+    // Create new game state
+    this.gameState = {
+      mapGrid,
+      units,
+      coinPositions,
+      turn: data.current_turn
+    };
+    
+    // Notify all listeners with the non-null game state
+    if (this.gameState) {
+      this.gameStateListeners.forEach(listener => listener(this.gameState));
+    }
+  }
+
+  // Handle chat messages
+  private handleChatMessage(data: any): void {
+    const message: ChatMessage = {
+      sender: data.sender,
+      content: data.content,
+      timestamp: data.timestamp ? parseInt(data.timestamp) * 1000 : Date.now(),
+      senderType: data.sender_type || 'player'
+    };
+    
+    // Add to chat history
+    this.chatHistory = {
+      messages: [...this.chatHistory.messages, message]
+    };
+    
+    // Notify listeners
+    this.chatHistoryListeners.forEach(listener => listener(this.chatHistory));
   }
 
   // Handle WebSocket close event
@@ -301,52 +321,26 @@
       }
     }
   });
-=======
-  // Create mock units
-  const units: Record<string, Unit> = {
-    'A': { name: 'A', position: { x: 1, y: 1 } },
-    'B': { name: 'B', position: { x: 8, y: 8 } }
-  };
-  
-  // Create mock coins
-  const coinPositions: Position[] = [
-    { x: 3, y: 3 },
-    { x: 5, y: 7 },
-    { x: 7, y: 2 }
-  ];
-  
-  // Create mock game state
-  return {
-    mapGrid,
-    units,
-    coinPositions,
-    turn: Math.floor(Math.random() * 10) // Random turn number
-  };
 }
 
-// Mock function to get chat history (for testing)
-export function getMockChatHistory(): ChatHistory {
-  return {
-    messages: [
-      {
-        sender: 'System',
-        content: 'Welcome to GPT Generals!',
-        timestamp: Date.now() - 60000,
-        senderType: 'system'
-      },
-      {
-        sender: 'Player1',
-        content: 'Hello everyone!',
-        timestamp: Date.now() - 45000,
-        senderType: 'player'
-      },
-      {
-        sender: 'Unit A',
-        content: 'I\'m heading to the coin at (3,3)',
-        timestamp: Date.now() - 30000,
-        senderType: 'unit'
-      }
-    ]
-  };
->>>>>>> 5c009a55
+// Helper function to get chat history
+export async function getChatHistory(): Promise<ChatHistory> {
+  return gameClient.getCurrentChatHistory();
+}
+
+// Helper function to send a chat message
+export async function sendChatMessage(
+  sender: string,
+  content: string,
+  senderType: 'player' | 'system' | 'unit' = 'player'
+): Promise<boolean> {
+  return gameClient.sendChatMessage(sender, content, senderType);
+}
+
+// Helper function to move a unit
+export async function moveUnit(
+  unitName: string,
+  direction: 'up' | 'down' | 'left' | 'right'
+): Promise<boolean> {
+  return gameClient.moveUnit(unitName, direction);
 }