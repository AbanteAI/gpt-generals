import { GameState, TerrainType, Position, Unit, ChatMessage, ChatHistory } from './models';

// Default WebSocket server URL
const DEFAULT_WS_URL = 'ws://localhost:8765';

// Class to manage WebSocket connection and game state
export class GameClient {
  private ws: WebSocket | null = null;
  private gameState: GameState = {
    mapGrid: [],
    units: {},
    coinPositions: [],
    turn: 0
  };
  private chatHistory: ChatHistory = { messages: [] };
  private gameStateListeners: ((gameState: GameState) => void)[] = [];
  private chatHistoryListeners: ((chatHistory: ChatHistory) => void)[] = [];
  private connectionListeners: ((connected: boolean) => void)[] = [];
  private isConnected: boolean = false;
  private reconnectTimer: number | null = null;

  // Get the current game state
  public getCurrentGameState(): GameState {
    // Return a default empty state if no state is available
    if (!this.gameState) {
      return {
        mapGrid: [],
        units: {},
        coinPositions: [],
        turn: 0
      };
    }
    return this.gameState;
  }

  // Get the current chat history
  public getCurrentChatHistory(): ChatHistory {
    return this.chatHistory;
  }

  // Subscribe to game state changes
  public subscribeToGameState(callback: (gameState: GameState) => void): () => void {
    this.gameStateListeners.push(callback);
    
    // If we already have game state, call the callback immediately
    if (this.gameState) {
      callback(this.gameState);
    }
    
    // Return unsubscribe function
    return () => {
      this.gameStateListeners = this.gameStateListeners.filter(cb => cb !== callback);
    };
  }

  // Subscribe to chat history changes
  public subscribeToChatHistory(callback: (chatHistory: ChatHistory) => void): () => void {
    this.chatHistoryListeners.push(callback);
    
    // Call with current chat history immediately
    callback(this.chatHistory);
    
    // Return unsubscribe function
    return () => {
      this.chatHistoryListeners = this.chatHistoryListeners.filter(cb => cb !== callback);
    };
  }

  // Subscribe to connection state changes
  public subscribeToConnectionState(callback: (connected: boolean) => void): () => void {
    this.connectionListeners.push(callback);
    
    // Call with current state immediately
    callback(this.isConnected);
    
    // Return unsubscribe function
    return () => {
      this.connectionListeners = this.connectionListeners.filter(cb => cb !== callback);
    };
  }
  
  // Public method to check if connection is active
  public isConnectionActive(): boolean {
    return this.isConnected;
  }

  // Connect to WebSocket server
  public connect(url: string = DEFAULT_WS_URL): void {
    // Don't try to connect if already connected
    if (this.ws && (this.ws.readyState === WebSocket.OPEN || this.ws.readyState === WebSocket.CONNECTING)) {
      return;
    }
    
    // Clear any pending reconnect timer
    if (this.reconnectTimer !== null) {
      window.clearTimeout(this.reconnectTimer);
      this.reconnectTimer = null;
    }

    // Create new WebSocket connection
    this.ws = new WebSocket(url);
    
    // Set up event handlers
    this.ws.onopen = this.handleOpen.bind(this);
    this.ws.onmessage = this.handleMessage.bind(this);
    this.ws.onclose = this.handleClose.bind(this);
    this.ws.onerror = this.handleError.bind(this);
  }

  // Request the current game state from the server
  public requestGameState(): void {
    if (!this.ws || this.ws.readyState !== WebSocket.OPEN) {
      console.error('Cannot request game state: WebSocket is not connected');
      return;
    }
    
    const message = {
      command: 'get_state'
    };
    
    this.ws.send(JSON.stringify(message));
  }

  // Send a chat message
  public sendChatMessage(
    sender: string,
    content: string,
    senderType: 'player' | 'system' | 'unit' = 'player'
  ): Promise<boolean> {
    return new Promise((resolve) => {
      if (!this.ws || this.ws.readyState !== WebSocket.OPEN) {
        console.error('Cannot send chat message: WebSocket is not connected');
        resolve(false);
        return;
      }
      
      const message = {
        command: 'chat',
        sender,
        content,
        sender_type: senderType
      };
      
      try {
        this.ws.send(JSON.stringify(message));
        
        // Add message to local chat history immediately for responsiveness
        // The server will broadcast this message back to all clients including us
        const newMessage: ChatMessage = {
          sender,
          content,
          timestamp: Date.now(),
          senderType
        };
        
        this.chatHistory = {
          messages: [...this.chatHistory.messages, newMessage]
        };
        
        // Notify listeners
        this.chatHistoryListeners.forEach(listener => listener(this.chatHistory));
        
        resolve(true);
      } catch (error) {
        console.error('Error sending chat message:', error);
        resolve(false);
      }
    });
  }

  // Move a unit
  public moveUnit(unitName: string, direction: 'up' | 'down' | 'left' | 'right'): Promise<boolean> {
    return new Promise((resolve) => {
      if (!this.ws || this.ws.readyState !== WebSocket.OPEN) {
        console.error('Cannot move unit: WebSocket is not connected');
        resolve(false);
        return;
      }
      
      const message = {
        command: 'move',
        unit_name: unitName,
        direction
      };
      
      try {
        this.ws.send(JSON.stringify(message));
        resolve(true);
      } catch (error) {
        console.error('Error moving unit:', error);
        resolve(false);
      }
    });
  }

  // Handle WebSocket open event
  private handleOpen(): void {
    console.log('WebSocket connection established');
    this.isConnected = true;
    
    // Notify connection listeners
    this.connectionListeners.forEach(listener => listener(true));
    
    // Request initial game state
    this.requestGameState();
  }

  // Handle WebSocket messages
  private handleMessage(event: MessageEvent): void {
    try {
      const data = JSON.parse(event.data);
      
      // Handle different message types
      if (data.type === 'game_state') {
        this.handleGameStateMessage(data);
      } else if (data.type === 'chat_message') {
        this.handleChatMessage(data);
      } else if (data.type === 'error') {
        console.error('Server error:', data.message);
      }
    } catch (error) {
      console.error('Error parsing WebSocket message:', error);
    }
  }

  // Handle game state messages
  private handleGameStateMessage(data: any): void {
    // Convert terrain types from strings to enum values
    const mapGrid = data.map_grid.map((row: string[]) => 
      row.map((cell: string) => cell === 'WATER' ? TerrainType.WATER : TerrainType.LAND)
    );
    
    // Convert unit positions to the expected format
    const units: Record<string, Unit> = {};
    Object.entries(data.units).forEach(([key, value]: [string, any]) => {
      units[key] = {
        name: value.name,
        position: { x: value.position[0], y: value.position[1] }
      };
    });
    
    // Convert coin positions to the expected format
    const coinPositions: Position[] = data.coin_positions.map(
      (pos: [number, number]) => ({ x: pos[0], y: pos[1] })
    );
    
    // Create new game state
    this.gameState = {
      mapGrid,
      units,
      coinPositions,
      turn: data.current_turn
    };
    
    // Notify all listeners with the game state
    // Store it in a local variable to avoid null checks in the callback
    const gameState = this.gameState;
    if (gameState) {
      this.gameStateListeners.forEach(listener => listener(gameState));
    }
  }

  // Handle chat messages
  private handleChatMessage(data: any): void {
    const message: ChatMessage = {
      sender: data.sender,
      content: data.content,
      timestamp: data.timestamp ? parseInt(data.timestamp) * 1000 : Date.now(),
      senderType: data.sender_type || 'player'
    };
    
    // Check for duplicates - avoid adding the same message twice
    // This can happen when we send a message and then receive it back from the server
    const isDuplicate = this.chatHistory.messages.some(existingMsg => 
      existingMsg.sender === message.sender && 
      existingMsg.content === message.content &&
      // Allow for a small time difference (5 seconds) for messages that might have been added locally
      Math.abs(existingMsg.timestamp - message.timestamp) < 5000
    );
    
    if (!isDuplicate) {
      // Add to chat history
      this.chatHistory = {
        messages: [...this.chatHistory.messages, message]
      };
      
      // Notify listeners
      this.chatHistoryListeners.forEach(listener => listener(this.chatHistory));
    }
  }

  // Handle WebSocket close event
  private handleClose(event: CloseEvent): void {
    console.log(`WebSocket connection closed: ${event.code} ${event.reason}`);
    this.isConnected = false;
    this.ws = null;
    
    // Notify connection listeners
    this.connectionListeners.forEach(listener => listener(false));
    
    // Schedule reconnect
    this.scheduleReconnect();
  }

  // Handle WebSocket error event
  private handleError(event: Event): void {
    console.error('WebSocket error:', event);
    // The WebSocket will also trigger onclose after an error, so we handle reconnection there
  }

  // Schedule a reconnection attempt
  private scheduleReconnect(): void {
    if (this.reconnectTimer === null) {
      console.log('Scheduling reconnect in 3 seconds...');
      this.reconnectTimer = window.setTimeout(() => {
        this.reconnectTimer = null;
        this.connect();
      }, 3000);
    }
  }
<<<<<<< HEAD
  
  // Create mock units
  const units: Record<string, Unit> = {
    'A': { name: 'A', position: { x: 1, y: 1 }, player_id: 'p0' },
    'B': { name: 'B', position: { x: 8, y: 8 }, player_id: 'p1' }
  };
  
  // Create mock coins
  const coinPositions: Position[] = [
    { x: 3, y: 3 },
    { x: 5, y: 7 },
    { x: 7, y: 2 }
  ];
  
  // Create mock game state
  return {
    mapGrid,
    units,
    players: {
      'p0': { id: 'p0', name: 'Player 1', color: '#F44336' },
      'p1': { id: 'p1', name: 'Player 2', color: '#2196F3' }
    },
    coinPositions,
    turn: Math.floor(Math.random() * 10) // Random turn number
  };
=======
>>>>>>> 5bcbfb04
}

// Create a singleton instance
export const gameClient = new GameClient();

// Connect immediately
gameClient.connect();

// Helper function for components that just want the current game state
export async function getGameState(): Promise<GameState> {
  return new Promise<GameState>((resolve) => {
    // Get current state - this will never be null thanks to our default state implementation
    const currentState = gameClient.getCurrentGameState();
    
    // Check if it's a non-empty state (has at least some content)
    const hasRealContent = currentState.mapGrid.length > 0 || Object.keys(currentState.units).length > 0;
    
    if (hasRealContent) {
      // If we have a meaningful state, resolve immediately
      resolve(currentState);
    } else {
      // Otherwise subscribe and wait for a meaningful update
      const unsubscribe = gameClient.subscribeToGameState((state: GameState) => {
        // Only resolve when we get a non-empty update
        if (state.mapGrid.length > 0) {
          unsubscribe();
          resolve(state);
        }
      });
      
      // Ensure we're connected and request state
      if (!gameClient.isConnectionActive()) {
        gameClient.connect();
      } else {
        gameClient.requestGameState();
      }
      
      // If we're having trouble getting a real state, provide the default state after 5 seconds
      setTimeout(() => {
        unsubscribe();
        resolve(currentState);
      }, 5000);
    }
  });
}

// Helper function to get chat history
export async function getChatHistory(): Promise<ChatHistory> {
  return gameClient.getCurrentChatHistory();
}

// Helper function to send a chat message
export async function sendChatMessage(
  sender: string,
  content: string,
  senderType: 'player' | 'system' | 'unit' = 'player'
): Promise<boolean> {
  return gameClient.sendChatMessage(sender, content, senderType);
}

// Helper function to move a unit
export async function moveUnit(
  unitName: string,
  direction: 'up' | 'down' | 'left' | 'right'
): Promise<boolean> {
  return gameClient.moveUnit(unitName, direction);
}<|MERGE_RESOLUTION|>--- conflicted
+++ resolved
@@ -9,6 +9,7 @@
   private gameState: GameState = {
     mapGrid: [],
     units: {},
+    players: {},
     coinPositions: [],
     turn: 0
   };
@@ -26,6 +27,7 @@
       return {
         mapGrid: [],
         units: {},
+        players: {},
         coinPositions: [],
         turn: 0
       };
@@ -235,7 +237,8 @@
     Object.entries(data.units).forEach(([key, value]: [string, any]) => {
       units[key] = {
         name: value.name,
-        position: { x: value.position[0], y: value.position[1] }
+        position: { x: value.position[0], y: value.position[1] },
+        player_id: value.player_id || 'p0' // Default to player 0 if not provided
       };
     });
     
@@ -244,10 +247,17 @@
       (pos: [number, number]) => ({ x: pos[0], y: pos[1] })
     );
     
+    // Convert players or create default players if not provided
+    const players = data.players || {
+      'p0': { id: 'p0', name: 'Player 1', color: '#F44336' },
+      'p1': { id: 'p1', name: 'Player 2', color: '#2196F3' }
+    };
+    
     // Create new game state
     this.gameState = {
       mapGrid,
       units,
+      players,
       coinPositions,
       turn: data.current_turn
     };
@@ -318,7 +328,90 @@
       }, 3000);
     }
   }
-<<<<<<< HEAD
+}
+
+// Create a singleton instance
+export const gameClient = new GameClient();
+
+// Connect immediately
+gameClient.connect();
+
+// Helper function for components that just want the current game state
+export async function getGameState(): Promise<GameState> {
+  return new Promise<GameState>((resolve) => {
+    // Get current state - this will never be null thanks to our default state implementation
+    const currentState = gameClient.getCurrentGameState();
+    
+    // Check if it's a non-empty state (has at least some content)
+    const hasRealContent = currentState.mapGrid.length > 0 || Object.keys(currentState.units).length > 0;
+    
+    if (hasRealContent) {
+      // If we have a meaningful state, resolve immediately
+      resolve(currentState);
+    } else {
+      // Otherwise subscribe and wait for a meaningful update
+      const unsubscribe = gameClient.subscribeToGameState((state: GameState) => {
+        // Only resolve when we get a non-empty update
+        if (state.mapGrid.length > 0) {
+          unsubscribe();
+          resolve(state);
+        }
+      });
+      
+      // Ensure we're connected and request state
+      if (!gameClient.isConnectionActive()) {
+        gameClient.connect();
+      } else {
+        gameClient.requestGameState();
+      }
+      
+      // If we're having trouble getting a real state, provide the default state after 5 seconds
+      setTimeout(() => {
+        unsubscribe();
+        resolve(currentState);
+      }, 5000);
+    }
+  });
+}
+
+// Helper function to get chat history
+export async function getChatHistory(): Promise<ChatHistory> {
+  return gameClient.getCurrentChatHistory();
+}
+
+// Helper function to send a chat message
+export async function sendChatMessage(
+  sender: string,
+  content: string,
+  senderType: 'player' | 'system' | 'unit' = 'player'
+): Promise<boolean> {
+  return gameClient.sendChatMessage(sender, content, senderType);
+}
+
+// Helper function to move a unit
+export async function moveUnit(
+  unitName: string,
+  direction: 'up' | 'down' | 'left' | 'right'
+): Promise<boolean> {
+  return gameClient.moveUnit(unitName, direction);
+}
+
+// Mock function to get game state (fallback)
+function getMockGameState(): GameState {
+  // Generate a mock game state
+  const width = 10;
+  const height = 10;
+  
+  // Create a random map with land and water
+  const mapGrid: TerrainType[][] = [];
+  for (let y = 0; y < height; y++) {
+    const row: TerrainType[] = [];
+    for (let x = 0; x < width; x++) {
+      // 20% chance of water
+      row.push(Math.random() < 0.2 ? TerrainType.WATER : TerrainType.LAND);
+    }
+    mapGrid.push(row);
+  }
   
   // Create mock units
   const units: Record<string, Unit> = {
@@ -344,72 +437,30 @@
     coinPositions,
     turn: Math.floor(Math.random() * 10) // Random turn number
   };
-=======
->>>>>>> 5bcbfb04
-}
-
-// Create a singleton instance
-export const gameClient = new GameClient();
-
-// Connect immediately
-gameClient.connect();
-
-// Helper function for components that just want the current game state
-export async function getGameState(): Promise<GameState> {
-  return new Promise<GameState>((resolve) => {
-    // Get current state - this will never be null thanks to our default state implementation
-    const currentState = gameClient.getCurrentGameState();
-    
-    // Check if it's a non-empty state (has at least some content)
-    const hasRealContent = currentState.mapGrid.length > 0 || Object.keys(currentState.units).length > 0;
-    
-    if (hasRealContent) {
-      // If we have a meaningful state, resolve immediately
-      resolve(currentState);
-    } else {
-      // Otherwise subscribe and wait for a meaningful update
-      const unsubscribe = gameClient.subscribeToGameState((state: GameState) => {
-        // Only resolve when we get a non-empty update
-        if (state.mapGrid.length > 0) {
-          unsubscribe();
-          resolve(state);
-        }
-      });
-      
-      // Ensure we're connected and request state
-      if (!gameClient.isConnectionActive()) {
-        gameClient.connect();
-      } else {
-        gameClient.requestGameState();
-      }
-      
-      // If we're having trouble getting a real state, provide the default state after 5 seconds
-      setTimeout(() => {
-        unsubscribe();
-        resolve(currentState);
-      }, 5000);
-    }
-  });
-}
-
-// Helper function to get chat history
-export async function getChatHistory(): Promise<ChatHistory> {
-  return gameClient.getCurrentChatHistory();
-}
-
-// Helper function to send a chat message
-export async function sendChatMessage(
-  sender: string,
-  content: string,
-  senderType: 'player' | 'system' | 'unit' = 'player'
-): Promise<boolean> {
-  return gameClient.sendChatMessage(sender, content, senderType);
-}
-
-// Helper function to move a unit
-export async function moveUnit(
-  unitName: string,
-  direction: 'up' | 'down' | 'left' | 'right'
-): Promise<boolean> {
-  return gameClient.moveUnit(unitName, direction);
+}
+
+// Mock function to get chat history (for testing)
+export function getMockChatHistory(): ChatHistory {
+  return {
+    messages: [
+      {
+        sender: 'System',
+        content: 'Welcome to GPT Generals!',
+        timestamp: Date.now() - 60000,
+        senderType: 'system'
+      },
+      {
+        sender: 'Player1',
+        content: 'Hello everyone!',
+        timestamp: Date.now() - 45000,
+        senderType: 'player'
+      },
+      {
+        sender: 'Unit A',
+        content: 'I\'m heading to the coin at (3,3)',
+        timestamp: Date.now() - 30000,
+        senderType: 'unit'
+      }
+    ]
+  };
 }