--- conflicted
+++ resolved
@@ -1,9 +1,7 @@
 import React from 'react';
 import { render, screen, act, waitFor } from '@testing-library/react';
-<<<<<<< HEAD
-import App from '../App';
 
-// Mock the API call
+// Define mock game state with player data
 const mockGameState = {
   mapGrid: [[0, 0], [0, 0]],
   units: { 'A': { name: 'A', position: { x: 0, y: 0 }, player_id: 'p0' } },
@@ -11,41 +9,24 @@
   coinPositions: [{ x: 1, y: 1 }],
   turn: 1
 };
-=======
->>>>>>> 5bcbfb04
 
 // Set up Jest mocks before imports
 // Mock the API module
 jest.mock('../api', () => ({
-  getGameState: jest.fn().mockResolvedValue({
-    mapGrid: [[0, 0], [0, 0]],
-    units: { 'A': { name: 'A', position: { x: 0, y: 0 } } },
-    coinPositions: [{ x: 1, y: 1 }],
-    turn: 1
-  }),
+  getGameState: jest.fn().mockResolvedValue(mockGameState),
   getChatHistory: jest.fn().mockResolvedValue({ messages: [] }),
   sendChatMessage: jest.fn().mockResolvedValue(true),
   
   // Mock the gameClient object that App.tsx uses
   gameClient: {
-    getCurrentGameState: jest.fn().mockReturnValue({
-      mapGrid: [[0, 0], [0, 0]],
-      units: { 'A': { name: 'A', position: { x: 0, y: 0 } } },
-      coinPositions: [{ x: 1, y: 1 }],
-      turn: 1
-    }),
+    getCurrentGameState: jest.fn().mockReturnValue(mockGameState),
     getCurrentChatHistory: jest.fn().mockReturnValue({
       messages: []
     }),
     
     // Subscriptions with callbacks
     subscribeToGameState: jest.fn().mockImplementation(callback => {
-      callback({
-        mapGrid: [[0, 0], [0, 0]],
-        units: { 'A': { name: 'A', position: { x: 0, y: 0 } } },
-        coinPositions: [{ x: 1, y: 1 }],
-        turn: 1
-      });
+      callback(mockGameState);
       return jest.fn(); // Return unsubscribe function
     }),
     
