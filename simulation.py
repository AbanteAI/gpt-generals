import argparse
import random
from typing import NamedTuple, Optional, Tuple

from pydantic import BaseModel, Field

from game_engine import GameEngine
<<<<<<< HEAD
from llm_utils import Messages, call_openrouter
from map_generator import MapGenerator
=======
from llm_utils import Messages
from map_generator import MapGenerator, TerrainType
>>>>>>> 9c906a80


class MoveDecision(BaseModel):
    """Model representing a move decision for a unit."""

    direction: str = Field(
        ...,
        description="Direction to move: 'up', 'down', 'left', or 'right'",
        # Add validation to ensure direction is one of the allowed values
        pattern="^(up|down|left|right)$",
    )
    reasoning: str = Field(..., description="Reasoning behind this move decision")


class MoveDecisionResponse(NamedTuple):
    """Class to hold both structured move decision and raw response."""

    decision: MoveDecision
    raw_response: str


def calculate_manhattan_distance(pos1: Tuple[int, int], pos2: Tuple[int, int]) -> int:
    """Calculate Manhattan distance between two positions."""
    return abs(pos1[0] - pos2[0]) + abs(pos1[1] - pos2[1])


def get_relative_direction(
    from_pos: Tuple[int, int], to_pos: Tuple[int, int]
) -> Tuple[str, int, int]:
    """
    Get the relative direction from one position to another.

    Args:
        from_pos: Starting position (x, y)
        to_pos: Target position (x, y)

    Returns:
        Tuple of (primary_direction, x_distance, y_distance)
        primary_direction is one of: "up", "down", "left", "right", or a combination like "up-left"
    """
    x_diff = to_pos[0] - from_pos[0]
    y_diff = to_pos[1] - from_pos[1]

    x_distance = abs(x_diff)
    y_distance = abs(y_diff)

    # Determine primary directions
    x_direction = "right" if x_diff > 0 else "left" if x_diff < 0 else ""
    y_direction = "down" if y_diff > 0 else "up" if y_diff < 0 else ""

    # Combine directions
    if x_direction and y_direction:
        primary_direction = f"{y_direction}-{x_direction}"
    elif x_direction:
        primary_direction = x_direction
    else:
        primary_direction = y_direction

    return primary_direction, x_distance, y_distance


def get_unit_surroundings(game: GameEngine, unit_name: str) -> str:
    """
    Create a human-friendly description of what surrounds the unit.

    Args:
        game: GameEngine instance with the current game state
        unit_name: Name of the unit to describe surroundings for

    Returns:
        A string describing what's around the unit in intuitive terms
    """
    unit_position = game.units[unit_name].position
    surroundings = []

    # Find nearby coins (all coins sorted by distance)
    nearby_coins = []
    for coin_pos in game.coin_positions:
        distance = calculate_manhattan_distance(unit_position, coin_pos)
        direction, x_dist, y_dist = get_relative_direction(unit_position, coin_pos)
        nearby_coins.append((coin_pos, distance, direction, x_dist, y_dist))

    # Sort coins by distance
    nearby_coins.sort(key=lambda x: x[1])

    # Describe coins
    if nearby_coins:
        # Describe closest coin with detailed directions
        closest = nearby_coins[0]
        coin_pos, distance, direction, x_dist, y_dist = closest
        if distance == 1:
            surroundings.append(f"There's a coin right {direction} from you.")
        else:
            surroundings.append(
                f"The closest coin is {distance} steps away {direction} "
                f"({y_dist} {('step' if y_dist == 1 else 'steps')} "
                f"{'up' if 'up' in direction else 'down' if 'down' in direction else ''}"
                f"{' and ' if 'up' in direction or 'down' in direction else ''}"
                f"{x_dist} {('step' if x_dist == 1 else 'steps')} "
                f"{'left' if 'left' in direction else 'right' if 'right' in direction else ''}"
                f")."
            )

        # Mention other coins
        if len(nearby_coins) > 1:
            other_coins_text = []
            # Limit to 3 more coins
            for _i, (_coin_pos, distance, direction, _x_dist, _y_dist) in enumerate(
                nearby_coins[1:4]
            ):
                other_coins_text.append(f"another coin {distance} steps away {direction}")

            if other_coins_text:
                more_coins = len(nearby_coins) - 4 if len(nearby_coins) > 4 else 0
                coins_desc = ", ".join(other_coins_text)
                if more_coins > 0:
                    coins_desc += f", and {more_coins} more farther away"
                surroundings.append(f"There's also {coins_desc}.")
    else:
        surroundings.append("There are no coins on the map.")

    # Find nearby water obstacles (within 3 steps)
    water_tiles = []
    for y in range(max(0, unit_position[1] - 3), min(len(game.map_grid), unit_position[1] + 4)):
        x_range = range(
            max(0, unit_position[0] - 3), min(len(game.map_grid[0]), unit_position[0] + 4)
        )
        for x in x_range:
            if game.map_grid[y][x] == TerrainType.WATER:
                pos = (x, y)
                distance = calculate_manhattan_distance(unit_position, pos)
                if distance <= 3:  # Only consider water within 3 steps
                    direction, x_dist, y_dist = get_relative_direction(unit_position, pos)
                    water_tiles.append((pos, distance, direction))

    # Sort water by distance
    water_tiles.sort(key=lambda x: x[1])

    # Describe water obstacles
    if water_tiles:
        water_directions = []
        for _pos, distance, direction in water_tiles[:3]:  # Limit to 3 water tiles
            water_directions.append(f"{direction} ({distance} step{'s' if distance > 1 else ''})")

        water_desc = ", ".join(water_directions)
        surroundings.append(f"Watch out for water {water_desc}.")

    # Find other units
    other_units = []
    for name, unit in game.units.items():
        if name != unit_name:
            pos = unit.position
            distance = calculate_manhattan_distance(unit_position, pos)
            direction, x_dist, y_dist = get_relative_direction(unit_position, pos)
            other_units.append((name, pos, distance, direction))

    # Describe other units
    for name, _pos, distance, direction in other_units:
        surroundings.append(f"Unit {name} is {distance} steps away {direction}.")

    # Check borders
    borders = []
    if unit_position[0] == 0:
        borders.append("western")
    if unit_position[0] == len(game.map_grid[0]) - 1:
        borders.append("eastern")
    if unit_position[1] == 0:
        borders.append("northern")
    if unit_position[1] == len(game.map_grid) - 1:
        borders.append("southern")

    if borders:
        borders_text = " and ".join(borders)
        surroundings.append(f"You're at the {borders_text} edge of the map.")

    return "\n".join(surroundings)


def get_game_state_description(game: GameEngine) -> str:
    """Generate a text description of the current game state."""
    map_render = game.render_map()

    # Get unit positions
    unit_positions = {}
    for name, unit in game.units.items():
        unit_positions[name] = unit.position

    # Calculate distances to nearest coins
    coin_distances = {}
    for name, unit in game.units.items():
        distances = [
            calculate_manhattan_distance(unit.position, coin_pos)
            for coin_pos in game.coin_positions
        ]
        nearest_distance = min(distances) if distances else -1
        coin_distances[name] = nearest_distance

    # Create game state description
    state_description = f"""
Current Game State:
{map_render}

Unit Positions:
{", ".join([f"{name} at {pos}" for name, pos in unit_positions.items()])}

Coins: {len(game.coin_positions)} remaining at {game.coin_positions}

Turn: {game.current_turn}
    """

    return state_description


def get_unit_move_decision(game: GameEngine, unit_name: str) -> Optional[MoveDecisionResponse]:
    """
    Get a structured move decision from the LLM for a specific unit.

    Args:
        game: GameEngine instance with the current game state
        unit_name: Name of the unit to get a move decision for

    Returns:
        MoveDecisionResponse with both structured decision and raw response,
        or None if there was an error
    """
    state_description = get_game_state_description(game)
    unit_position = game.units[unit_name].position

    # Get intuitive description of the unit's surroundings
    surroundings_description = get_unit_surroundings(game, unit_name)

    messages = Messages()
    messages.add_system_message(
        "You are an AI controlling a unit in the GPT Generals game. "
        "Your goal is to collect coins on the map. "
        "The game is played on a grid where units can move in four directions "
        "(up, down, left, right). "
        "Water tiles (~) cannot be traversed. "
        "You will receive natural language descriptions of your surroundings "
        "to help you understand where coins, water, and other units are relative to your position."
    )

    messages.add_user_message(
        f"You are controlling unit {unit_name} at position {unit_position}. "
        f"Choose a direction to move (up, down, left, or right) to collect coins efficiently.\n\n"
        f"Your surroundings:\n{surroundings_description}\n\n"
        f"You must respond with a JSON object containing two fields:\n"
        f"- direction: one of 'up', 'down', 'left', or 'right'\n"
        f"- reasoning: a brief explanation of why you chose this direction\n\n"
        f"Game State (for reference):\n{state_description}"
    )

    try:
        # Call the API with structured output using our MoveDecision model
        response = call_openrouter(
            messages=messages,
            model="openai/gpt-4o-mini",
            response_model=MoveDecision,
        )

        # The response is a ParsedResponse when response_model is provided
        if hasattr(response, "parsed") and hasattr(response, "raw"):
            # Cast to ParsedResponse type to help the type checker
            from typing import cast

            from llm_utils import ParsedResponse

            parsed_response = cast(ParsedResponse[MoveDecision], response)

            # Return both the parsed model and raw response
            return MoveDecisionResponse(
                decision=parsed_response.parsed, raw_response=parsed_response.raw
            )
        else:
            # This should never happen, but satisfies the type checker
            raise TypeError("Expected ParsedResponse but got string")
    except Exception as e:
        print(f"Error getting move decision from LLM: {e}")
        return None


def run_simulation(num_turns: int = 10, use_custom_map: bool = False, use_llm: bool = False):
    """
    Run a simulation of the game with unit movements for a specified number of turns.

    Args:
        num_turns: Number of turns to simulate (default 10)
        use_custom_map: Whether to use a custom generated map (default False)
        use_llm: Whether to use LLM for unit movement decisions (default False)
    """
    # Create a game instance, optionally with a custom map
    if use_custom_map:
        # Generate a custom map with more land for better movement
        custom_map = MapGenerator.generate_random_map(width=15, height=10, water_probability=0.15)
        game = GameEngine(map_grid=custom_map, num_coins=8)
        print("Using custom generated map")
    else:
        game = GameEngine()
        print("Using default random map")

    print(f"Initial map (Turn {game.current_turn}):")
    print(game.render_map())
    print("\n")

    directions = ["up", "down", "left", "right"]

    mode = "LLM" if use_llm else "Random"
    print(f"Running simulation with {mode} movement mode for {num_turns} turns\n")

    for turn in range(1, num_turns + 1):
        print(f"--- Turn {turn} ---")

        # Move each unit
        for unit_name in game.units:
            if use_llm:
                # Get move decision from LLM
                print(f"Consulting LLM for unit {unit_name}...")
                response = get_unit_move_decision(game, unit_name)

                if response:
                    direction = response.decision.direction
                    print(f"Unit {unit_name} reasoning: {response.decision.reasoning}")

                    # Debug information about raw response (can be commented out in production)
                    if len(response.raw_response) > 200:
                        raw_preview = response.raw_response[:200] + "..."
                    else:
                        raw_preview = response.raw_response
                    print(f"Raw response preview: {raw_preview}")
                else:
                    # Fall back to random if LLM fails
                    direction = random.choice(directions)
                    print(f"LLM failed, Unit {unit_name} choosing random direction.")
            else:
                # Use random movement
                direction = random.choice(directions)

            success = game.move_unit(unit_name, direction)
            result = "Success" if success else "Failed"
            print(f"Unit {unit_name} attempts to move {direction}: {result}")

        # Advance to next turn
        game.next_turn()

        # Display the updated map
        print(f"\nMap after Turn {game.current_turn - 1}:")
        print(game.render_map())
        print("\n")


if __name__ == "__main__":
    parser = argparse.ArgumentParser(description="Run a GPT Generals simulation.")
    parser.add_argument("--turns", type=int, default=10, help="Number of turns to simulate")
    parser.add_argument("--custom-map", action="store_true", help="Use a custom map")
    parser.add_argument("--llm", action="store_true", help="Use LLM for unit movement decisions")
    parser.add_argument(
        "--tui", action="store_true", help="Use terminal user interface for visualization"
    )
    parser.add_argument(
        "--delay", type=float, default=0.5, help="Delay between turns in seconds (default: 0.5)"
    )

    args = parser.parse_args()

    if args.tui:
        # Use the TUI version if requested
        from tui import run_tui_simulation

        run_tui_simulation(
            num_turns=args.turns,
            use_custom_map=args.custom_map,
            use_llm=args.llm,
            delay=args.delay,
        )
    else:
        # Use the regular text-based simulation
        run_simulation(
            num_turns=args.turns,
            use_custom_map=args.custom_map,
            use_llm=args.llm,
        )<|MERGE_RESOLUTION|>--- conflicted
+++ resolved
@@ -5,13 +5,8 @@
 from pydantic import BaseModel, Field
 
 from game_engine import GameEngine
-<<<<<<< HEAD
 from llm_utils import Messages, call_openrouter
-from map_generator import MapGenerator
-=======
-from llm_utils import Messages
 from map_generator import MapGenerator, TerrainType
->>>>>>> 9c906a80
 
 
 class MoveDecision(BaseModel):
