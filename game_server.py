#!/usr/bin/env python3
"""
WebSocket server for GPT Generals game.

This module implements a server that manages the game state and handles
client connections via WebSockets.
"""

from __future__ import annotations

import asyncio
import json
import logging
import signal
import threading
import time
import uuid
from dataclasses import dataclass
from typing import Any, Dict, Optional

import websockets

from game_engine import GameEngine

# Configure logging
logging.basicConfig(
    level=logging.INFO,
    format="%(asctime)s [%(levelname)s] %(message)s",
    datefmt="%Y-%m-%d %H:%M:%S",
)
logger = logging.getLogger(__name__)


@dataclass
class GameCommand:
    """Command sent from client to server."""

    command: str
    unit_name: Optional[str] = None
    direction: Optional[str] = None
    player_id: Optional[str] = None


@dataclass
class GameRoom:
    """Represents a game room in the lobby."""

    id: str
    name: str
    host_id: str
    host_name: str
    players: Dict[str, Dict[str, Any]]
    status: str  # 'waiting', 'playing', 'finished'
    created_at: int
    game: Optional[GameEngine] = None


class GameServer:
    """WebSocket server for GPT Generals game."""

    def __init__(
        self,
        game: Optional[GameEngine] = None,
        host: str = "localhost",
        port: int = 8765,
        enable_lobby: bool = True,
    ):
        """
        Initialize the game server.

        Args:
            game: GameEngine instance to use for the game (optional if using lobby)
            host: Host address to bind the server to
            port: Port to bind the server to
            enable_lobby: Whether to enable the lobby functionality
        """
        self.host = host
        self.port = port
        self.enable_lobby = enable_lobby

        # Default game parameters
        self.default_width = 10
        self.default_height = 10
        self.default_water_probability = 0.2
        self.default_num_coins = 5

        # Store the game engine (or create a default one if not provided)
        if game:
            self.game = game
            self.width = game.width
            self.height = game.height
            self.water_probability = 0.2  # Default value
            self.num_coins = len(game.coin_positions)
        else:
            # Create a default game if none provided
            self.game = GameEngine(
                width=self.default_width,
                height=self.default_height,
                water_probability=self.default_water_probability,
                num_coins=self.default_num_coins,
            )
            self.width = self.default_width
            self.height = self.default_height
            self.water_probability = self.default_water_probability
            self.num_coins = self.default_num_coins

        # Keep track of connected clients with their metadata
        self.clients: Dict["websockets.WebSocketServerProtocol", Dict[str, Any]] = {}

        # Server state
        self.server_running = False
        self.server_task: Optional[asyncio.Task] = None
        self.server_thread: Optional[threading.Thread] = None

        # Game rooms for lobby
        self.rooms: Dict[str, GameRoom] = {}

    async def register(self, websocket: "websockets.WebSocketServerProtocol") -> None:
        """Register a new client connection."""
        client_id = str(uuid.uuid4())
        self.clients[websocket] = {
            "id": client_id,
            "name": f"Player_{client_id[:6]}",  # Default name
            "room_id": None,
            "player_id": None,
            "color": None,
        }
        logger.info(f"Client {client_id} connected. Total clients: {len(self.clients)}")

        # If lobby is disabled, assign player to the main game
        if not self.enable_lobby:
            # Assign a player to this client
            player_name = f"Player {len(self.clients)}"
            player_id = self.game.add_player(player_name)

            # Add a unit for the new player
            try:
                unit_name = self.game.add_unit(player_id)
                logger.info(f"Added player {player_name} (ID: {player_id}) with unit {unit_name}")

                # Associate the player ID with this websocket
                self.clients[websocket]["player_id"] = player_id
            except ValueError as e:
                logger.warning(f"Could not add unit for new player: {e}")

            # Send the current game state to the new client
            await self.send_game_state(websocket)
        else:
            # Send the lobby state to the new client
            await self.send_lobby_state(websocket)

    async def unregister(self, websocket: "websockets.WebSocketServerProtocol") -> None:
        """Unregister a client connection."""
        if websocket in self.clients:
            client_info = self.clients[websocket]
            client_id = client_info["id"]
            room_id = client_info.get("room_id")

            # If client was in a room, remove them
            if room_id and room_id in self.rooms:
                room = self.rooms[room_id]
                player_id = client_info.get("player_id")
                if player_id and player_id in room.players:
                    del room.players[player_id]

                    # If the room is now empty, remove it
                    if not room.players:
                        del self.rooms[room_id]
                    # If host left, assign a new host or remove the room
                    elif room.host_id == client_id:
                        if room.players:
                            # Assign first remaining player as host
                            new_host_id = next(iter(room.players.keys()))
                            new_host = room.players[new_host_id]
                            room.host_id = new_host_id
                            room.host_name = new_host["name"]
                            room.players[new_host_id]["is_host"] = True
                        else:
                            # No players left, remove the room
                            del self.rooms[room_id]

                    # Update lobby state for all clients
                    await self.broadcast_lobby_state()

            # Remove the client
            del self.clients[websocket]
            logger.info(f"Client {client_id} disconnected. Remaining clients: {len(self.clients)}")

    def serialize_game_state(self, game: Optional[GameEngine] = None) -> Dict[str, Any]:
        """
        Serialize the current game state to a JSON-compatible dictionary.

        Args:
            game: Optional game engine to serialize. If None, uses the default game.

        Returns:
            Dictionary containing the current game state
        """
<<<<<<< HEAD
        if game is None:
            game = self.game

        # Convert TerrainType enum to string
        map_grid_serialized = [[cell.value for cell in row] for row in game.map_grid]
=======
        # Convert TerrainType enum to string - use enum name instead of value
        # This ensures the frontend gets "WATER" or "LAND" instead of "~" or "."
        map_grid_serialized = [[cell.name for cell in row] for row in self.game.map_grid]

        # Remove debug logging
>>>>>>> 3bc4105d

        # Convert units dictionary to serializable format
        units_serialized = {
            name: {"name": unit.name, "position": unit.position, "player_id": unit.player_id}
            for name, unit in game.units.items()
        }

        # Convert players dictionary to serializable format
        players_serialized = {
            id: {"id": player.id, "name": player.name, "color": player.color}
            for id, player in game.players.items()
        }

        return {
            "type": "game_state",
            "map_grid": map_grid_serialized,
            "units": units_serialized,
            "players": players_serialized,
            "coin_positions": game.coin_positions,
            "current_turn": game.current_turn,
            "width": game.width,
            "height": game.height,
        }

    def serialize_lobby_state(self) -> Dict[str, Any]:
        """
        Serialize the current lobby state to a JSON-compatible dictionary.

        Returns:
            Dictionary containing the current lobby state
        """
        rooms_serialized = []
        for _room_id, room in self.rooms.items():
            rooms_serialized.append(
                {
                    "id": room.id,
                    "name": room.name,
                    "hostId": room.host_id,
                    "hostName": room.host_name,
                    "players": [
                        {
                            "id": player_id,
                            "name": player_info["name"],
                            "color": player_info["color"],
                            "isHost": player_info["is_host"],
                        }
                        for player_id, player_info in room.players.items()
                    ],
                    "status": room.status,
                    "createdAt": room.created_at,
                }
            )

        return {"type": "lobby_state", "rooms": rooms_serialized}

    async def send_game_state(
        self,
        websocket: Optional["websockets.WebSocketServerProtocol"] = None,
        room_id: Optional[str] = None,
    ) -> None:
        """
        Send the current game state to clients.

        Args:
            websocket: Specific client to send state to, or None to broadcast to all
            room_id: Room ID to broadcast to, or None for main game
        """
        # Determine which game to send
        game = self.game
        if room_id and room_id in self.rooms and self.rooms[room_id].game:
            game = self.rooms[room_id].game

        state_data = self.serialize_game_state(game)
        state_json = json.dumps(state_data)

        if websocket:
            # Send to the specific client
            await websocket.send(state_json)
        else:
            # Broadcast to all clients in the room or all clients if no room specified
            websockets_to_remove = set()
            for client, client_info in self.clients.items():
                # Skip clients not in the specified room if a room is specified
                if room_id and client_info.get("room_id") != room_id:
                    continue

                try:
                    await client.send(state_json)
                except websockets.exceptions.ConnectionClosed:
                    # Mark client for removal
                    websockets_to_remove.add(client)

            # Remove any closed connections
            for client in websockets_to_remove:
                await self.unregister(client)

    async def send_lobby_state(
        self, websocket: Optional["websockets.WebSocketServerProtocol"] = None
    ) -> None:
        """
        Send the current lobby state to clients.

        Args:
            websocket: Specific client to send state to, or None to broadcast to all
        """
        state_data = self.serialize_lobby_state()
        state_json = json.dumps(state_data)

        if websocket:
            # Send to the specific client
            await websocket.send(state_json)
        else:
            await self.broadcast_lobby_state()

    async def broadcast_lobby_state(self) -> None:
        """Broadcast the lobby state to all connected clients."""
        state_data = self.serialize_lobby_state()
        state_json = json.dumps(state_data)

        # Broadcast to all clients
        websockets_to_remove = set()
        for client in self.clients:
            try:
                await client.send(state_json)
            except websockets.exceptions.ConnectionClosed:
                # Mark client for removal
                websockets_to_remove.add(client)

        # Remove any closed connections
        for client in websockets_to_remove:
            await self.unregister(client)

    async def process_command(
        self, websocket: "websockets.WebSocketServerProtocol", message_data: Dict[str, Any]
    ) -> None:
        """
        Process a command from a client.

        Args:
            websocket: WebSocket connection from the client
            message_data: Dictionary containing the command
        """
        try:
            command = message_data.get("command")
            if not command:
                await websocket.send(json.dumps({"type": "error", "message": "Missing command"}))
                return

            # Handle lobby commands
            if self.enable_lobby and command.startswith("lobby_"):
                await self.process_lobby_command(websocket, command, message_data)
                return

            # Game commands
            if command == "move":
                # Get client info
                client_info = self.clients.get(websocket, {})
                room_id = client_info.get("room_id")

                # Determine which game to use
                game = self.game
                if room_id and room_id in self.rooms and self.rooms[room_id].game:
                    game = self.rooms[room_id].game

                unit_name = message_data.get("unit_name")
                direction = message_data.get("direction")

                if not unit_name or not direction:
                    await websocket.send(
                        json.dumps(
                            {
                                "type": "error",
                                "message": "Missing unit_name or direction for move command",
                            }
                        )
                    )
                    return

                # Try to move the unit
                # Get the player_id associated with this client
                player_id = client_info.get("player_id")

                # Ensure game is not None
                if game is None:
                    await websocket.send(
                        json.dumps(
                            {
                                "type": "error",
                                "message": "Game not found",
                            }
                        )
                    )
                    return

                success = game.move_unit(unit_name, direction, player_id)

                if success:
                    # If move was successful, advance turn
                    game.next_turn()

                    # Send success message to the client who made the move
                    await websocket.send(
                        json.dumps(
                            {
                                "type": "move_result",
                                "success": True,
                                "unit_name": unit_name,
                                "direction": direction,
                            }
                        )
                    )

                    # Broadcast the updated game state to all clients in the room
                    await self.send_game_state(room_id=room_id)
                else:
                    # Send failure message to the client
                    await websocket.send(
                        json.dumps(
                            {
                                "type": "move_result",
                                "success": False,
                                "unit_name": unit_name,
                                "direction": direction,
                                "message": f"Invalid move: {unit_name} cannot move {direction}",
                            }
                        )
                    )

            elif command == "chat":
                # Get client info
                client_info = self.clients.get(websocket, {})
                room_id = client_info.get("room_id")

                sender = message_data.get("sender")
                content = message_data.get("content")
                sender_type = message_data.get("sender_type", "player")

                if not sender or not content:
                    await websocket.send(
                        json.dumps(
                            {
                                "type": "error",
                                "message": "Missing sender or content for chat command",
                            }
                        )
                    )
                    return

                # Create a chat message to broadcast
                chat_message = {
                    "type": "chat_message",
                    "sender": sender,
                    "content": content,
                    "sender_type": sender_type,
                    "timestamp": str(int(time.time())),
                }

                # Broadcast the chat message to clients in the same room or all if no room
                chat_json = json.dumps(chat_message)
                websockets_to_remove = set()
                for client, client_info in self.clients.items():
                    # Skip clients not in the same room if a room is specified
                    if room_id and client_info.get("room_id") != room_id:
                        continue

                    try:
                        await client.send(chat_json)
                    except websockets.exceptions.ConnectionClosed:
                        # Mark client for removal
                        websockets_to_remove.add(client)

                # Remove any closed connections
                for client in websockets_to_remove:
                    await self.unregister(client)

                # Send acknowledgment to the original sender
                await websocket.send(
                    json.dumps(
                        {"type": "chat_result", "success": True, "message": "Chat message sent"}
                    )
                )

            elif command == "get_state":
                # Get client info
                client_info = self.clients.get(websocket, {})
                room_id = client_info.get("room_id")

                # If in a room, send that game state, otherwise send the main game state
                if room_id and room_id in self.rooms and self.rooms[room_id].game:
                    game = self.rooms[room_id].game
                    state_data = self.serialize_game_state(game)
                    await websocket.send(json.dumps(state_data))
                else:
                    await self.send_game_state(websocket)

            elif command == "get_lobby_state":
                # Send the current lobby state to the client
                await self.send_lobby_state(websocket)

            elif command == "reset":
                # Get client info to check if in a room
                client_info = self.clients.get(websocket, {})
                room_id = client_info.get("room_id")

                # Reset the specified game with the same settings
                if room_id and room_id in self.rooms:
                    room = self.rooms[room_id]
                    # Only the host can reset the game
                    if client_info["id"] == room.host_id:
                        # Create a new game with the same settings
                        room.game = GameEngine(
                            width=self.width,
                            height=self.height,
                            water_probability=self.water_probability,
                            num_coins=self.num_coins,
                        )
                        room.status = "waiting"

                        # Broadcast the new game state to all clients in the room
                        await self.send_game_state(room_id=room_id)
                        await self.broadcast_lobby_state()

                        # Send acknowledgment to the client
                        await websocket.send(json.dumps({"type": "reset_result", "success": True}))
                    else:
                        await websocket.send(
                            json.dumps(
                                {
                                    "type": "error",
                                    "message": "Only the room host can reset the game",
                                }
                            )
                        )
                else:
                    # Reset the main game
                    new_game = GameEngine(
                        width=self.width,
                        height=self.height,
                        water_probability=self.water_probability,
                        num_coins=self.num_coins,
                    )
                    self.game = new_game

                    # Broadcast the new game state to all clients
                    await self.send_game_state()

                    # Send acknowledgment to the client
                    await websocket.send(json.dumps({"type": "reset_result", "success": True}))

            else:
                await websocket.send(
                    json.dumps({"type": "error", "message": f"Unknown command: {command}"})
                )

        except Exception as e:
            logger.error(f"Error processing command: {e}")
            await websocket.send(
                json.dumps({"type": "error", "message": f"Server error: {str(e)}"})
            )

    async def process_lobby_command(
        self,
        websocket: "websockets.WebSocketServerProtocol",
        command: str,
        message_data: Dict[str, Any],
    ) -> None:
        """
        Process a lobby-related command from a client.

        Args:
            websocket: WebSocket connection from the client
            command: Command to process
            message_data: Dictionary containing the command data
        """
        client_info = self.clients.get(websocket, {})
        client_id = client_info["id"]

        if command == "lobby_create_room":
            # Create a new game room
            room_name = message_data.get("room_name", f"Room {len(self.rooms) + 1}")
            player_name = message_data.get(
                "player_name", client_info.get("name", f"Player_{client_id[:6]}")
            )
            player_color = message_data.get("player_color", "#F44336")  # Default red

            # Update client info
            client_info["name"] = player_name
            client_info["color"] = player_color

            # Create a unique room ID
            room_id = str(uuid.uuid4())

            # Create the room
            room = GameRoom(
                id=room_id,
                name=room_name,
                host_id=client_id,
                host_name=player_name,
                players={client_id: {"name": player_name, "color": player_color, "is_host": True}},
                status="waiting",
                created_at=int(time.time()),
                game=None,  # Game will be created when starting
            )

            # Add the room
            self.rooms[room_id] = room

            # Update client's room assignment
            client_info["room_id"] = room_id

            # Send success response
            await websocket.send(
                json.dumps(
                    {
                        "type": "room_created",
                        "success": True,
                        "room_id": room_id,
                        "room_name": room_name,
                    }
                )
            )

            # Broadcast updated lobby state to all clients
            await self.broadcast_lobby_state()

        elif command == "lobby_join_room":
            room_id = message_data.get("room_id")
            player_name = message_data.get(
                "player_name", client_info.get("name", f"Player_{client_id[:6]}")
            )
            player_color = message_data.get("player_color", "#2196F3")  # Default blue

            if not room_id or room_id not in self.rooms:
                await websocket.send(json.dumps({"type": "error", "message": "Invalid room ID"}))
                return

            room = self.rooms[room_id]

            # Check if the room is joinable
            if room.status != "waiting":
                await websocket.send(
                    json.dumps(
                        {"type": "error", "message": "Cannot join room: game already in progress"}
                    )
                )
                return

            # Update client info
            client_info["name"] = player_name
            client_info["color"] = player_color
            client_info["room_id"] = room_id

            # Add player to room
            room.players[client_id] = {"name": player_name, "color": player_color, "is_host": False}

            # Send success response
            await websocket.send(
                json.dumps(
                    {
                        "type": "room_joined",
                        "success": True,
                        "room_id": room_id,
                        "room_name": room.name,
                    }
                )
            )

            # Broadcast updated lobby state to all clients
            await self.broadcast_lobby_state()

        elif command == "lobby_leave_room":
            room_id = client_info.get("room_id")

            if not room_id or room_id not in self.rooms:
                await websocket.send(
                    json.dumps({"type": "error", "message": "Not in a valid room"})
                )
                return

            room = self.rooms[room_id]

            # Remove player from room
            if client_id in room.players:
                del room.players[client_id]

            # Update client info
            client_info["room_id"] = None

            # If room is now empty, remove it
            if not room.players:
                del self.rooms[room_id]
            # If host left, assign a new host
            elif room.host_id == client_id:
                if room.players:
                    # Assign first remaining player as host
                    new_host_id = next(iter(room.players.keys()))
                    new_host = room.players[new_host_id]
                    room.host_id = new_host_id
                    room.host_name = new_host["name"]
                    room.players[new_host_id]["is_host"] = True

            # Send success response
            await websocket.send(json.dumps({"type": "room_left", "success": True}))

            # Broadcast updated lobby state to all clients
            await self.broadcast_lobby_state()

        elif command == "lobby_start_game":
            room_id = client_info.get("room_id")

            if not room_id or room_id not in self.rooms:
                await websocket.send(
                    json.dumps({"type": "error", "message": "Not in a valid room"})
                )
                return

            room = self.rooms[room_id]

            # Check if requester is the host
            if client_id != room.host_id:
                await websocket.send(
                    json.dumps({"type": "error", "message": "Only the host can start the game"})
                )
                return

            # Create a new game for this room
            game = GameEngine(
                width=self.width,
                height=self.height,
                water_probability=self.water_probability,
                num_coins=self.num_coins,
            )

            # Add all players in the room to the game
            player_ids = {}
            for player_id, player_info in room.players.items():
                # Add the player (add_player only takes a name parameter)
                game_player_id = game.add_player(player_info["name"])

                # Manually update the player's color after creation
                if game_player_id in game.players:
                    game.players[game_player_id].color = player_info["color"]

                player_ids[player_id] = game_player_id

                # Add a unit for the player
                try:
                    unit_name = game.add_unit(game_player_id)
                    logger.info(f"Added player {player_info['name']} with unit {unit_name}")

                    # Find the websocket for this player
                    for _ws, info in self.clients.items():
                        if info["id"] == player_id:
                            info["player_id"] = game_player_id
                            break

                except ValueError as e:
                    logger.warning(f"Could not add unit for player: {e}")

            # Set the game and update status
            room.game = game
            room.status = "playing"

            # Send success response
            await websocket.send(
                json.dumps({"type": "game_started", "success": True, "room_id": room_id})
            )

            # Broadcast updated game state to players in the room
            await self.send_game_state(room_id=room_id)

            # Broadcast updated lobby state to all clients
            await self.broadcast_lobby_state()

        elif command == "lobby_set_player_info":
            player_name = message_data.get("player_name")
            player_color = message_data.get("player_color")

            if player_name:
                client_info["name"] = player_name

            if player_color:
                client_info["color"] = player_color

            # If in a room, update the player info in the room
            room_id = client_info.get("room_id")
            if room_id and room_id in self.rooms:
                room = self.rooms[room_id]
                if client_id in room.players:
                    if player_name:
                        room.players[client_id]["name"] = player_name
                        # If this player is host, update host name too
                        if client_id == room.host_id:
                            room.host_name = player_name

                    if player_color:
                        room.players[client_id]["color"] = player_color

                # Broadcast updated lobby state
                await self.broadcast_lobby_state()

            # Send success response
            await websocket.send(json.dumps({"type": "player_info_updated", "success": True}))

        else:
            await websocket.send(
                json.dumps({"type": "error", "message": f"Unknown lobby command: {command}"})
            )

    async def handler(self, websocket: "websockets.WebSocketServerProtocol") -> None:
        """
        Handle a client connection.

        Args:
            websocket: WebSocket connection from the client
        """
        # Register the client
        await self.register(websocket)

        try:
            # Handle messages from the client
            async for message in websocket:
                try:
                    message_data = json.loads(message)
                    await self.process_command(websocket, message_data)
                except json.JSONDecodeError:
                    await websocket.send(
                        json.dumps({"type": "error", "message": "Invalid JSON format"})
                    )
        except websockets.exceptions.ConnectionClosed:
            pass
        finally:
            # Unregister the client when the connection is closed
            await self.unregister(websocket)

    async def start_server(self) -> None:
        """Start the WebSocket server."""
        self.server_running = True
        logger.info(f"Starting server on {self.host}:{self.port}")

        # Start the server
        async with websockets.serve(self.handler, self.host, self.port):
            # Set up signal handlers for graceful shutdown
            loop = asyncio.get_running_loop()
            loop.add_signal_handler(signal.SIGINT, lambda: asyncio.create_task(self.shutdown()))
            loop.add_signal_handler(signal.SIGTERM, lambda: asyncio.create_task(self.shutdown()))

            # Keep the server running
            while self.server_running:
                await asyncio.sleep(1)

    async def shutdown(self) -> None:
        """Shutdown the server gracefully."""
        logger.info("Shutting down server...")
        self.server_running = False

        # Close all client connections
        if self.clients:
            await asyncio.gather(*[client.close() for client in self.clients])
            self.clients.clear()

    def start(self) -> None:
        """Start the server in a separate thread."""
        if self.server_thread is not None and self.server_thread.is_alive():
            logger.warning("Server is already running")
            return

        # Create a new event loop for the thread
        def run_server():
            loop = asyncio.new_event_loop()
            asyncio.set_event_loop(loop)
            self.server_task = loop.create_task(self.start_server())
            try:
                loop.run_until_complete(self.server_task)
            except asyncio.CancelledError:
                pass
            finally:
                loop.close()

        # Start the server in a new thread
        self.server_thread = threading.Thread(target=run_server, daemon=True)
        self.server_thread.start()
        logger.info("Server started in background thread")

    def stop(self) -> None:
        """Stop the server."""
        if self.server_thread is None or not self.server_thread.is_alive():
            logger.warning("Server is not running")
            return

        # Set server_running to False
        self.server_running = False

        # Join the thread
        if self.server_thread is not None:
            self.server_thread.join(timeout=5)
            if self.server_thread.is_alive():
                logger.warning("Server thread did not terminate gracefully")
            else:
                logger.info("Server stopped")
            self.server_thread = None


def main():
    """Run the server as a standalone application."""
    import argparse

    parser = argparse.ArgumentParser(description="GPT Generals Game Server")
    parser.add_argument("--host", default="localhost", help="Host address to bind to")
    parser.add_argument("--port", type=int, default=8765, help="Port to bind to")
    parser.add_argument("--width", type=int, default=10, help="Width of the game map")
    parser.add_argument("--height", type=int, default=10, help="Height of the game map")
    parser.add_argument("--water", type=float, default=0.2, help="Probability of water tiles")
    parser.add_argument("--coins", type=int, default=5, help="Number of coins on the map")
    parser.add_argument("--no-lobby", action="store_true", help="Disable lobby feature")
    parser.add_argument("--debug", action="store_true", help="Enable debug logging")

    args = parser.parse_args()

    # Set log level
    if args.debug:
        logger.setLevel(logging.DEBUG)

    # Create game engine if lobby is disabled
    game_engine = None
    if args.no_lobby:
        game_engine = GameEngine(
            width=args.width,
            height=args.height,
            water_probability=args.water,
            num_coins=args.coins,
        )

    # Create and start the server
    server = GameServer(
        game=game_engine,
        host=args.host,
        port=args.port,
        enable_lobby=not args.no_lobby,
    )

    # Run the server in the main thread
    asyncio.run(server.start_server())


if __name__ == "__main__":
    main()<|MERGE_RESOLUTION|>--- conflicted
+++ resolved
@@ -196,19 +196,12 @@
         Returns:
             Dictionary containing the current game state
         """
-<<<<<<< HEAD
         if game is None:
             game = self.game
 
-        # Convert TerrainType enum to string
-        map_grid_serialized = [[cell.value for cell in row] for row in game.map_grid]
-=======
         # Convert TerrainType enum to string - use enum name instead of value
         # This ensures the frontend gets "WATER" or "LAND" instead of "~" or "."
-        map_grid_serialized = [[cell.name for cell in row] for row in self.game.map_grid]
-
-        # Remove debug logging
->>>>>>> 3bc4105d
+        map_grid_serialized = [[cell.name for cell in row] for row in game.map_grid]
 
         # Convert units dictionary to serializable format
         units_serialized = {
